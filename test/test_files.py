# -*- coding: utf-8 -*-
#
# Copyright (c) 2008-2009, European Space Agency & European Southern
# Observatory (ESA/ESO)
# Copyright (c) 2008-2009, CRS4 - Centre for Advanced Studies, Research and
# Development in Sardinia
# All rights reserved.
#
# Redistribution and use in source and binary forms, with or without
# modification, are permitted provided that the following conditions are met:
#
#     * Redistributions of source code must retain the above copyright
#       notice, this list of conditions and the following disclaimer.
#
#     * Redistributions in binary form must reproduce the above copyright
#       notice, this list of conditions and the following disclaimer in the
#       documentation and/or other materials provided with the distribution.
#
#     * Neither the name of the European Space Agency, European Southern
#       Observatory, CRS4 nor the names of its contributors may be used to
#       endorse or promote products derived from this software without specific
#       prior written permission.
#
# THIS SOFTWARE IS PROVIDED BY ESA/ESO AND CRS4 ``AS IS'' AND ANY EXPRESS OR
# IMPLIED WARRANTIES, INCLUDING, BUT NOT LIMITED TO, THE IMPLIED WARRANTIES OF
# MERCHANTABILITY AND FITNESS FOR A PARTICULAR PURPOSE ARE DISCLAIMED. IN NO
# EVENT SHALL ESA/ESO BE LIABLE FOR ANY DIRECT, INDIRECT, INCIDENTAL, SPECIAL,
# EXEMPLARY, OR CONSEQUENTIAL DAMAGES (INCLUDING, BUT NOT LIMITED TO,
# PROCUREMENT OF SUBSTITUTE GOODS OR SERVICES; LOSS OF USE, DATA, OR PROFITS;
# OR BUSINESS INTERRUPTION) HOWEVER CAUSED AND ON ANY THEORY OF LIABILITY,
# WHETHER # IN CONTRACT, STRICT LIABILITY, OR TORT (INCLUDING NEGLIGENCE OR
# OTHERWISE) ARISING IN ANY WAY OUT OF THE USE OF THIS SOFTWARE, EVEN IF
# ADVISED OF THE POSSIBILITY OF SUCH DAMAGE

import os
import os.path
import pkg_resources
import re
import shutil
import sys
import tempfile
if sys.hexversion < 0x02070000:
    import unittest2 as unittest
else:
    import unittest

if sys.hexversion <= 0x03030000:
    from mock import patch
else:
    from unittest.mock import patch

if sys.hexversion < 0x03000000:
    from StringIO import StringIO
else:
    from io import StringIO

from libxmp import XMPFiles, XMPMeta, XMPError
from libxmp.consts import XMP_NS_Photoshop as NS_PHOTOSHOP
from libxmp.consts import XMP_FT_TEXT
from libxmp.consts import XMP_FT_PDF
from libxmp.consts import XMP_FT_ILLUSTRATOR
from libxmp.consts import XMP_FT_XML
from .common_fixtures import setup_sample_files
from .samples import open_flags


class XMPFilesTestCase(unittest.TestCase):
    def setUp(self):
        self.tempdir = tempfile.mkdtemp()
        self.samplefiles, self.formats = setup_sample_files(self.tempdir)

    def tearDown(self):
        shutil.rmtree(self.tempdir)

    def test_repr(self):
        """Test __repr__ and __str__ on XMPFiles objects."""
        xmpf = XMPFiles()
        self.assertEqual(str(xmpf), 'XMPFiles()')
        self.assertEqual(repr(xmpf), 'XMPFiles()')

        # If the XMPFiles object has a file associated with it, then use a
        # regular expression to match the output.
        filename = pkg_resources.resource_filename(__name__,
                                                   "samples/BlueSquare.jpg")
        xmpf.open_file(file_path=filename)
        actual_value = str(xmpf)

        regex = re.compile(r"""XMPFiles\(file_path=""", re.VERBOSE)
        self.assertIsNotNone(regex.match(actual_value))
        self.assertTrue(actual_value.endswith("BlueSquare.jpg')"))

    def test_print_bom(self):
        """Should be able to print XMP packets despite BOM."""
        # The BOM cannot be decoded from utf-8 into ascii, so a 2.7 XMPMeta
        # object's __repr__ function would error out on it.

        filename = pkg_resources.resource_filename(__name__,
                                                   "samples/BlueSquare.jpg")
        xmpf = XMPFiles()
        xmpf.open_file(file_path=filename)
        xmp = xmpf.get_xmp()
        with patch('sys.stdout', new=StringIO()):
            print(xmp)
            repr(xmp)
        self.assertTrue(True)

    def test_repr_on_latin1_filename(self):
        """
        should be able to echo a filename with latin1 characters

        See issue#36
        """
        srcfile = pkg_resources.resource_filename(__name__,
                                                  "samples/BlueSquare.jpg")
        latin1_name = u"éà*çc! teeest!!.jpg"

        dest = os.path.join(self.tempdir, latin1_name)
        shutil.copyfile(srcfile, dest)
        xmpf = XMPFiles()
        xmpf.open_file(file_path=dest)
        # If we don't error out when the __repr__ method is invoked, then
        # we're gold.
        xmpf
        self.assertTrue(True)
<<<<<<< HEAD
=======

    @unittest.skipIf(sys.hexversion >= 0x03000000,
                     "unicode function not present in 2.x")
    def test_unicode_on_latin1_filename(self):
        """
        should be able to echo a filename with latin1 characters

        See issue#36
        """
        srcfile = pkg_resources.resource_filename(__name__,
                                                  "samples/BlueSquare.jpg")
        latin1_name = u"éà*çc! teeest!!.jpg"

        dest = os.path.join(self.tempdir, latin1_name)
        shutil.copyfile(srcfile, dest)
        xmpf = XMPFiles()
        xmpf.open_file(file_path=dest)

        obj = unicode(xmpf)
        self.assertTrue(isinstance(obj, unicode))
>>>>>>> a8c85f40

    def test_init_del(self):
        xmpfile = XMPFiles()
        self.assertTrue(xmpfile.xmpfileptr)
        del xmpfile

    def test_test_files(self):
        for filename in self.samplefiles:
            self.assertTrue(os.path.exists(filename),
                            "Test file does not exists.")

    def test_open_file(self):
        # Non-existing file.
        xmpfile = XMPFiles()
        with self.assertRaises(IOError):
            xmpfile.open_file('')

        xmpfile = XMPFiles()
        xmpfile.open_file(self.samplefiles[0])
        self.assertRaises(XMPError, xmpfile.open_file, self.samplefiles[0])
        self.assertRaises(XMPError, xmpfile.open_file, self.samplefiles[1])
        xmpfile.close_file()
        xmpfile.open_file(self.samplefiles[1])
        self.assertRaises(XMPError, xmpfile.open_file, self.samplefiles[0])

        # Open all sample files.
        for filename in self.samplefiles:
            xmpfile = XMPFiles()
            xmpfile.open_file(filename)

        # Try using init
        for filename in self.samplefiles:
            xmpfile = XMPFiles(file_path=filename)

    def test_open_file_with_options(self):
        """Try all open options"""
        for flg in open_flags:
            kwargs = {flg: True}

            for filename in self.samplefiles:
                if flg == 'open_usesmarthandler':
                    # We know these are problematic.
                    suffices = ('.ai', '.pdf', '.xmp')
                    if filename.lower().endswith(suffices):
                        continue
                if flg == 'open_limitscanning':
                    # We know these are problematic.
                    suffices = ('.pdf', '.xmp')
                    if filename.lower().endswith(suffices):
                        continue
                xmpfile = XMPFiles()
                xmpfile.open_file(filename, **kwargs)

    def test_open_use_smarthandler(self):
        """Verify this library failure."""
        # Issue 5
        filenames = [pkg_resources.resource_filename(__name__,
                                                     "samples/BlueSquare.pdf"),
                     pkg_resources.resource_filename(__name__,
                                                     "samples/BlueSquare.ai"),
                     pkg_resources.resource_filename(__name__,
                                                     "samples/BlueSquare.xmp")]
        xmpfile = XMPFiles()
        for filename in filenames:
            with self.assertRaises(XMPError):
                xmpfile.open_file(filename, open_usesmarthandler=True)

    def test_open_open_limitscanning(self):
        """Verify this library failure."""
        # Issue 5
        filenames = [pkg_resources.resource_filename(__name__,
                                                     "samples/BlueSquare.pdf"),
                     pkg_resources.resource_filename(__name__,
                                                     "samples/BlueSquare.xmp")]
        xmpfile = XMPFiles()
        for filename in filenames:
            with self.assertRaises(XMPError):
                xmpfile.open_file(filename, open_limitscanning=True)

    def test_close_file(self):
        for filename in self.samplefiles:
            xmpfile = XMPFiles(file_path=filename)
            xmpfile.close_file()

    def test_get_xmp(self):
        for flg in open_flags:
            kwargs = {flg: True}
            for filename, fmt in zip(self.samplefiles, self.formats):
                # See test_exempi_error()
                if not self.flg_fmt_combi(flg, fmt):
                    xmpfile = XMPFiles(file_path=filename, **kwargs)
                    try:
                        xmp = xmpfile.get_xmp()
                        self.assertTrue(isinstance(xmp, XMPMeta),
                                        "Not an XMPMeta object")
                    except XMPError:
                        print(filename)
                        print(flg)
                        print(fmt)
                    xmpfile.close_file()

    def test_can_put_xmp(self):
        for flg in open_flags:
            kwargs = {flg: True}
            for filename, fmt in zip(self.samplefiles, self.formats):
                # See test_exempi_error()
                if (((not self.flg_fmt_combi(flg, fmt)) and
                     (not self.exempi_problem(flg, fmt)))):
                    xmpfile = XMPFiles()
                    xmpfile.open_file(filename, **kwargs)
                    xmp = xmpfile.get_xmp()
                    if flg == 'open_forupdate':
                        self.assertTrue(xmpfile.can_put_xmp(xmp))
                    else:
                        self.assertFalse(xmpfile.can_put_xmp(xmp))

    def flg_fmt_combi(self, flg, fmt):
        """ See test_exempi_bad_combinations """
        if flg == 'open_usesmarthandler':
            if fmt in [XMP_FT_TEXT, XMP_FT_PDF, XMP_FT_ILLUSTRATOR]:
                return True

        if flg == 'open_limitscanning':
            if fmt in [XMP_FT_TEXT, XMP_FT_PDF]:
                return True

        return False

    def test_exempi_bad_combinations(self):
        """
        Verify bad combinations of formats and open flags.
        """
        # Certain combinations of formats and open flags will raise an XMPError
        # when you try to open the XMP
        for flg in open_flags:
            kwargs = {flg: True}
            for filename, fmt in zip(self.samplefiles, self.formats):
                if not self.flg_fmt_combi(flg, fmt):
                    xmpfile = XMPFiles()
                    xmpfile.open_file(filename, **kwargs)
                    xmpfile.get_xmp()
                else:
                    xmpfile = XMPFiles()
                    with self.assertRaises(XMPError):
                        xmpfile.open_file(filename, **kwargs)

    def exempi_problem(self, flg, fmt):
        """
        Special case hazardous for Python because of an exempi bug.

        See exempi_error for a test case where this fails.
        """
        return ((fmt == XMP_FT_TEXT or fmt == XMP_FT_XML) and
                (flg == 'open_forupdate'))

    def exempi_error(self):
        """
        Test case that exposes an Exempi bug.

        Seems like xmp_files_can_put_xmp in exempi is missing a try/catch
        block.

        So loading a sidecar file and call can_put_xmp will kill python
        interpreter since a C++ exception is thrown.
        """
        filename = pkg_resources.resource_filename(__name__,
                                                   "samples/sig05-002a.xmp")
        xmpfile = XMPFiles()
        xmpfile.open_file(filename, open_forupdate=True)
        xmp = xmpfile.get_xmp()
        xmpfile.can_put_xmp(xmp)

    def test_write_in_readonly(self):
        """If not "open_forupdate = True", should raise exception"""
        # Note, the file should have been opened with "open_forupdate = True"
        # so let's check if XMPMeta is raising an Exception.
        xmpfile = XMPFiles()
        filename = os.path.join(self.tempdir, 'sig05-002a.tif')
        xmpfile.open_file(filename)
        xmp_data = xmpfile.get_xmp()
        xmp_data.set_property(NS_PHOTOSHOP, 'Headline', "Some text")
        self.assertRaises(XMPError, xmpfile.put_xmp, xmp_data)
        self.assertEqual(xmpfile.can_put_xmp(xmp_data), False)

    def test_tiff_smarthandler(self):
        """Verify action of TIFF smarthandler when tag length > 255"""
        # See issue 12
        srcfile = pkg_resources.resource_filename(__name__,
                                                  "fixtures/zeros.tif")
        with tempfile.NamedTemporaryFile(suffix='.tif') as tfile:
            shutil.copyfile(srcfile, tfile.name)

            # Create a tag with 280 chars.
            xmpf = XMPFiles()
            xmpf.open_file(tfile.name, open_forupdate=True)
            xmp = xmpf.get_xmp()
            blurb = "Some really long text blurb "
            xmp.set_property(NS_PHOTOSHOP, 'Headline', blurb * 10)
            xmpf.put_xmp(xmp)
            xmpf.close_file()

            xmpf.open_file(tfile.name, usesmarthandler=True)
            xmp = xmpf.get_xmp()
            prop = xmp.get_property(NS_PHOTOSHOP, "Headline")
            xmpf.close_file()

            self.assertEqual(prop, blurb * 10)


def suite():
    the_suite = unittest.TestSuite()
    the_suite.addTest(unittest.makeSuite(XMPFilesTestCase))
    return the_suite


def test(verbose=2):
    all_tests = suite()
    runner = unittest.TextTestRunner(verbosity=verbose)
    result = runner.run(all_tests)
    return result, runner<|MERGE_RESOLUTION|>--- conflicted
+++ resolved
@@ -122,8 +122,6 @@
         # we're gold.
         xmpf
         self.assertTrue(True)
-<<<<<<< HEAD
-=======
 
     @unittest.skipIf(sys.hexversion >= 0x03000000,
                      "unicode function not present in 2.x")
@@ -144,7 +142,6 @@
 
         obj = unicode(xmpf)
         self.assertTrue(isinstance(obj, unicode))
->>>>>>> a8c85f40
 
     def test_init_del(self):
         xmpfile = XMPFiles()
